--- conflicted
+++ resolved
@@ -231,10 +231,6 @@
 - The `colormode='index'` value has been deprecated in favor of `colormode='row-index'`, which provides the same functionality but is more explicit and allows to distinguish between the `'row-index'` and `'trace-index'` modes ({gh-pr}`114`)
 - The `show_annotations` argument has been deprecated in favor of `show_yticklabels` ({gh-pr}`114`)
 - The `get_all_colorscale_names()` function has been deprecated in favor of `list_all_colorscale_names()` ({gh-pr}`114`)
-<<<<<<< HEAD
-=======
-- Deprecated `colorscale='default'` and `list_all_colorscale_names()` in favour of Plotly Express' `px.colors.named_colorscales()` ({gh-pr}`262`)
->>>>>>> 54f22df1
 
 ### Features
 
