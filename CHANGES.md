--- conflicted
+++ resolved
@@ -78,45 +78,25 @@
 0.1.17
 ------
 
-<<<<<<< HEAD
-- 🔧 Automate the release process. See .github/workflows/release.yaml, which issues a new GitHub
-  release whenever a new git tag is pushed to the master branch by extracting the release notes from
-  the changelog.
-- 🔧 Fix automated release process to PyPI.
-  ([#27](https://github.com/tpvasconcelos/ridgeplot/pull/27))
-=======
 - Automate the release process. See .github/workflows/release.yaml, which issues a new GitHub release whenever a new git tag is pushed to the main branch by extracting the release notes from the changelog.
 - Fix automated release process to PyPI. ([#27](https://github.com/tpvasconcelos/ridgeplot/pull/27))
 
 ---
->>>>>>> 0705f9bc
 
 0.1.16
 ------
 
-<<<<<<< HEAD
-- 🔧 Upgrade project structure, improve testing and CI checks, and start basic Sphinx docs.
-  ([#21](https://github.com/tpvasconcelos/ridgeplot/pull/21))
-- 🔧 Implement `LazyMapping` helper to allow `ridgeplot._colors.PLOTLY_COLORSCALES` to lazy-load from
-  `colors.json` ([#20](https://github.com/tpvasconcelos/ridgeplot/pull/20))
-=======
 - Upgrade project structure, improve testing and CI checks, and start basic Sphinx docs. ([#21](https://github.com/tpvasconcelos/ridgeplot/pull/21))
 - Implement `LazyMapping` helper to allow `ridgeplot._colors.PLOTLY_COLORSCALES` to lazy-load from `colors.json` ([#20](https://github.com/tpvasconcelos/ridgeplot/pull/20))
 
 ---
->>>>>>> 0705f9bc
 
 0.1.14
 ------
 
-<<<<<<< HEAD
-- 📦 Remove `named_colorscales` from public API
-  ([#18](https://github.com/tpvasconcelos/ridgeplot/pull/18))
-=======
 - Remove `named_colorscales` from public API ([#18](https://github.com/tpvasconcelos/ridgeplot/pull/18))
 
 ---
->>>>>>> 0705f9bc
 
 0.1.13
 ------
@@ -134,20 +114,11 @@
 
 ### Documentation
 
-<<<<<<< HEAD
-- 📚 Publish official contribution guidelines (`CONTRIBUTING.md`)
-  ([#8](https://github.com/tpvasconcelos/ridgeplot/pull/8))
-- 📚 Publish an official Code of Conduct (`CODE_OF_CONDUCT.md`)
-  ([#7](https://github.com/tpvasconcelos/ridgeplot/pull/7))
-- 📚 Publish an official release/change log (`CHANGES.md`)
-  ([#6](https://github.com/tpvasconcelos/ridgeplot/pull/6))
-=======
 - Publish official contribution guidelines (`CONTRIBUTING.md`) ([#8](https://github.com/tpvasconcelos/ridgeplot/pull/8))
 - Publish an official Code of Conduct (`CODE_OF_CONDUCT.md`) ([#7](https://github.com/tpvasconcelos/ridgeplot/pull/7))
 - Publish an official release/change log (`CHANGES.md`) ([#6](https://github.com/tpvasconcelos/ridgeplot/pull/6))
 
 ---
->>>>>>> 0705f9bc
 
 0.1.11
 ------
