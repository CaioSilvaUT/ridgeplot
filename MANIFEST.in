--- conflicted
+++ resolved
@@ -30,14 +30,8 @@
 
 # Misc
 recursive-include .github *.yaml
-<<<<<<< HEAD
-recursive-include bin *.py
-recursive-include extras README.md *.py
+recursive-include cicd_utils README.md *.py
 recursive-include misc *.py *.ipynb *.txt
-=======
-recursive-include cicd_utils README.md *.py
-recursive-include misc *.py *.ipynb
->>>>>>> bf50ed45
 recursive-include requirements *.txt
 recursive-include tests *.py
 
