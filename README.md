<p align="center">
    <img src="docs/_static/img/logo-wide.png" alt="ridgeplot - beautiful ridgeline plots in Python">
</p>

<h1 id="ridgeplot" align="center">
    ridgeplot: beautiful ridgeline plots in Python
</h1>

<p align="center">
  <!-- TODO: https://bestpractices.coreinfrastructure.org/en -->
  <!-- TODO: https://www.gitpod.io/docs/getting-started -->
  <a href="https://pypi.org/project/ridgeplot/"><img src="https://img.shields.io/pypi/v/ridgeplot" alt="PyPI - Latest Release"></a>
  <a href="https://github.com/tpvasconcelos/ridgeplot/"><img src="https://img.shields.io/pypi/pyversions/ridgeplot" alt="PyPI - Python Versions"></a>
  <a href="https://pypi.org/project/ridgeplot/"><img src="https://img.shields.io/pypi/dm/ridgeplot" alt="PyPI - Downloads"></a>
  <a href="https://pypi.org/project/ridgeplot/"><img src="https://img.shields.io/pypi/status/ridgeplot.svg" alt="PyPI - Package Status"></a>
  <a href="https://github.com/tpvasconcelos/ridgeplot/blob/main/LICENSE"><img src="https://img.shields.io/pypi/l/ridgeplot" alt="PyPI - License"></a>
  <br>
  <a href="https://github.com/tpvasconcelos/ridgeplot/actions/workflows/ci.yaml/"><img src="https://github.com/tpvasconcelos/ridgeplot/actions/workflows/ci.yaml/badge.svg" alt="GitHub CI"></a>
  <a href="https://ridgeplot.readthedocs.io/en/latest/"><img src="https://readthedocs.org/projects/ridgeplot/badge/?version=latest&style=flat" alt="Docs"></a>
  <a href="https://codecov.io/gh/tpvasconcelos/ridgeplot"><img src="https://codecov.io/gh/tpvasconcelos/ridgeplot/branch/main/graph/badge.svg" alt="codecov"></a>
  <a href="https://www.codefactor.io/repository/github/tpvasconcelos/ridgeplot"><img src="https://www.codefactor.io/repository/github/tpvasconcelos/ridgeplot/badge" alt="CodeFactor"></a>
  <a href="https://app.codacy.com/gh/tpvasconcelos/ridgeplot/dashboard?utm_source=gh&utm_medium=referral&utm_content=&utm_campaign=Badge_grade"><img src="https://app.codacy.com/project/badge/Grade/e21652ac49874b6f94ed3c9b7ac77021" alt="Codacy code quality Badge"></a>
</p>
______________________________________________________________________

<<<<<<< HEAD
<!-- <p align="center"><i>Beautiful ridgeline plots in python</i></p> -->

______________________________________________________________________

The `ridgeplot` python library aims at providing a simple API for plotting beautiful
[ridgeline plots](https://www.data-to-viz.com/graph/ridgeline.html) within the extensive
[Plotly](https://plotly.com/python/) interactive graphing environment.

Bumper stickers:

- Do one thing, and do it well!
- Use sensible defaults, but allow for extensive configuration!

## How to get it?

The source code is currently hosted on GitHub at: <https://github.com/tpvasconcelos/ridgeplot>

Install and update using [pip](https://pip.pypa.io/en/stable/quickstart/):
=======
`ridgeplot` is a Python package that provides a simple interface for plotting beautiful and interactive [ridgeline plots](https://www.data-to-viz.com/graph/ridgeline.html) within the extensive [Plotly](https://plotly.com/python/) ecosystem.

## Installation

`ridgeplot` can be installed and updated from [PyPi](https://pypi.org/project/ridgeplot/) using [pip](https://pip.pypa.io/en/stable/quickstart/):
>>>>>>> 0705f9bc

```shell
pip install -U ridgeplot
```

For more information, see the [installation guide](https://ridgeplot.readthedocs.io/en/stable/getting_started/installation.html).

## Getting started

Take a look at the [getting started guide](https://ridgeplot.readthedocs.io/en/stable/getting_started/getting_started.html), which provides a quick introduction to the `ridgeplot` library.

The full official documentation can be found at: https://ridgeplot.readthedocs.io/en/stable/

### Basic example

This basic example gets you started with a simple call to the `ridgeplot()` function.

```python
import numpy as np
from ridgeplot import ridgeplot

my_samples = [np.random.normal(n / 1.2, size=600) for n in range(8, 0, -1)]
fig = ridgeplot(samples=my_samples)
fig.update_layout(height=450, width=800)
fig.show()
```

![ridgeline plot example using the ridgeplot Python library](docs/_static/charts/basic.webp)

### Flexible configuration

<<<<<<< HEAD
In this example, we will be replicating the first ridgeline plot example in
[this _from Data to Viz_ post](https://www.data-to-viz.com/graph/ridgeline.html), which uses the
_probly_ dataset. You can find the _plobly_ dataset on multiple sources like in the
[bokeh](https://raw.githubusercontent.com/bokeh/bokeh/main/bokeh/sampledata/_data/probly.csv) python
interactive visualization library. I'll be using the
[same source](https://raw.githubusercontent.com/zonination/perceptions/master/probly.csv) used in
the original post.
=======
In this example, we will be replicating the first ridgeline plot example in this [_from Data to Viz_ post](https://www.data-to-viz.com/graph/ridgeline.html), which uses the _"Perception of Probability Words"_ dataset.
>>>>>>> 0705f9bc

```python
import numpy as np
from ridgeplot import ridgeplot
from ridgeplot.datasets import load_probly

# Load the probly dataset
df = load_probly()

# Let's grab the subset of columns used in the example
column_names = [
    "Almost Certainly",
    "Very Good Chance",
    "We Believe",
    "Likely",
    "About Even",
    "Little Chance",
    "Chances Are Slight",
    "Almost No Chance",
]
df = df[column_names]

# Not only does 'ridgeplot(...)' come configured with sensible defaults
# but is also fully configurable to your own style and preference!
fig = ridgeplot(
    samples=df.to_numpy().T,
    bandwidth=4,
    kde_points=np.linspace(-12.5, 112.5, 500),
    colorscale="viridis",
    colormode="row-index",
    coloralpha=0.65,
    labels=column_names,
    linewidth=2,
    spacing=5 / 9,
)

# And you can still update and extend the final
# Plotly Figure using standard Plotly methods
fig.update_layout(
    height=760,
    width=900,
    font_size=16,
    plot_bgcolor="white",
    xaxis_tickvals=[-12.5, 0, 12.5, 25, 37.5, 50, 62.5, 75, 87.5, 100, 112.5],
    xaxis_ticktext=["", "0", "", "25", "", "50", "", "75", "", "100", ""],
    xaxis_gridcolor="rgba(0, 0, 0, 0.1)",
    yaxis_gridcolor="rgba(0, 0, 0, 0.1)",
    yaxis_title="Assigned Probability (%)",
    showlegend=False,
)

# Show us the work!
fig.show()
```

![ridgeline plot of the probly dataset using the ridgeplot Python library](docs/_static/charts/probly.webp)

### More examples

For more examples, take a look at the [getting started guide](https://ridgeplot.readthedocs.io/en/stable/getting_started/getting_started.html). For instance, this example demonstrates how you can also draw [multiple traces](https://ridgeplot.readthedocs.io/en/stable/getting_started/getting_started.html#more-traces) per row in your ridgeline plot:

```python
import numpy as np
from ridgeplot import ridgeplot
from ridgeplot.datasets import load_lincoln_weather

# Load test data
df = load_lincoln_weather()

# Transform the data into a 3D (ragged) array format of
# daily min and max temperature samples per month
months = df.index.month_name().unique()
samples = [
    [
        df[df.index.month_name() == month]["Min Temperature [F]"],
        df[df.index.month_name() == month]["Max Temperature [F]"],
    ]
    for month in months
]

# And finish by styling it up to your liking!
fig = ridgeplot(
    samples=samples,
    labels=months,
    coloralpha=0.98,
    bandwidth=4,
    kde_points=np.linspace(-25, 110, 400),
    spacing=0.33,
    linewidth=2,
)
fig.update_layout(
    title="Minimum and maximum daily temperatures in Lincoln, NE (2016)",
    height=650,
    width=950,
    font_size=14,
    plot_bgcolor="rgb(245, 245, 245)",
    xaxis_gridcolor="white",
    yaxis_gridcolor="white",
    xaxis_gridwidth=2,
    yaxis_title="Month",
    xaxis_title="Temperature [F]",
    showlegend=False,
)
fig.show()
```

![ridgeline plot of the Lincoln Weather dataset using the ridgeplot Python library](docs/_static/charts/lincoln_weather.webp)<|MERGE_RESOLUTION|>--- conflicted
+++ resolved
@@ -23,32 +23,11 @@
 </p>
 ______________________________________________________________________
 
-<<<<<<< HEAD
-<!-- <p align="center"><i>Beautiful ridgeline plots in python</i></p> -->
-
-______________________________________________________________________
-
-The `ridgeplot` python library aims at providing a simple API for plotting beautiful
-[ridgeline plots](https://www.data-to-viz.com/graph/ridgeline.html) within the extensive
-[Plotly](https://plotly.com/python/) interactive graphing environment.
-
-Bumper stickers:
-
-- Do one thing, and do it well!
-- Use sensible defaults, but allow for extensive configuration!
-
-## How to get it?
-
-The source code is currently hosted on GitHub at: <https://github.com/tpvasconcelos/ridgeplot>
-
-Install and update using [pip](https://pip.pypa.io/en/stable/quickstart/):
-=======
 `ridgeplot` is a Python package that provides a simple interface for plotting beautiful and interactive [ridgeline plots](https://www.data-to-viz.com/graph/ridgeline.html) within the extensive [Plotly](https://plotly.com/python/) ecosystem.
 
 ## Installation
 
 `ridgeplot` can be installed and updated from [PyPi](https://pypi.org/project/ridgeplot/) using [pip](https://pip.pypa.io/en/stable/quickstart/):
->>>>>>> 0705f9bc
 
 ```shell
 pip install -U ridgeplot
@@ -80,17 +59,7 @@
 
 ### Flexible configuration
 
-<<<<<<< HEAD
-In this example, we will be replicating the first ridgeline plot example in
-[this _from Data to Viz_ post](https://www.data-to-viz.com/graph/ridgeline.html), which uses the
-_probly_ dataset. You can find the _plobly_ dataset on multiple sources like in the
-[bokeh](https://raw.githubusercontent.com/bokeh/bokeh/main/bokeh/sampledata/_data/probly.csv) python
-interactive visualization library. I'll be using the
-[same source](https://raw.githubusercontent.com/zonination/perceptions/master/probly.csv) used in
-the original post.
-=======
 In this example, we will be replicating the first ridgeline plot example in this [_from Data to Viz_ post](https://www.data-to-viz.com/graph/ridgeline.html), which uses the _"Perception of Probability Words"_ dataset.
->>>>>>> 0705f9bc
 
 ```python
 import numpy as np
